--- conflicted
+++ resolved
@@ -463,18 +463,6 @@
   # we're running it locally, it should only have a port, not a hostname.
   # We should try to handle it if they prefix with a ':', though.
   websocket_port = int(data_server_websocket.split(':')[-1])
-<<<<<<< HEAD
-  
-  # only have
-  network_readers = []
-  for network_spec in data_server_udp.split(','):
-    # Format should be [[interface:]destination:]port
-    (interface, destination, port) = parse_udp_spec(network_spec)
-    network_readers.append(UDPReader(port=port, source=destination))
-  transform = FromJSONTransform()
-  reader = ComposedReader(readers=network_readers, transforms=[transform])
-  writer = CachedDataWriter(port=websocket_port, interval=data_server_interval)
-=======
   server = CachedDataServer(port=websocket_port, interval=data_server_interval)
 
   # If we have a data_server_udp specified, start up a reader that
@@ -485,7 +473,6 @@
     multicast_group = group_port[-2] if len(group_port) == 2 else ''
     reader = UDPReader(port=port, source=multicast_group)
     transform = FromJSONTransform()
->>>>>>> 4933cc27
 
   # Every N seconds, we're going to detour to clean old data out of cache
   next_cleanup_time = time.time() + data_server_cleanup_interval
